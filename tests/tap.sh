#!/bin/bash

ulimit -c 0 # Do not dump core

# Make CeedError exit nonzero without using signals/abort()
export CEED_ERROR_HANDLER=exit

output=$(mktemp $1.XXXX)
backends=(${BACKENDS:?Variable must be set, e.g., \"/cpu/self/ref /cpu/self/blocked\"})
target="$1"
# Only the unit tests (txxx) link with libceed_test (where /cpu/self/tmpl is
# defined), so filter those backends out for everything else.  Note that this is
# only relevant for the prove target; the test and junit targets are managed in
# the makefile and set BACKENDS appropriately.
if [ "t" != "${target::1}" ]; then
    for idx in ${!backends[@]}; do
        test /cpu/self/tmpl = ${backends[$idx]::14} && unset backends[$idx]
    done
fi

# for examples/ceed petsc*, mfem*, or ex* grep the code to fetch arguments from a TESTARGS line
declare -a allargs
if [ ${1::6} == "petsc-" ]; then
    allargs=$(grep -F //TESTARGS examples/petsc/${1:6}.c* | cut -d\  -f2- )
elif [ ${1::5} == "mfem-" ]; then
    allargs=$(grep -F //TESTARGS examples/mfem/${1:5}.c* | cut -d\  -f2- )
elif [ ${1::4} == "nek-" ]; then
    allargs=$(grep -F "C TESTARGS" examples/nek/bps/${1:4}.usr* | cut -d\  -f3- )
elif [ ${1::3} == "ns-" ]; then
    allargs=$(grep -F //TESTARGS examples/navier-stokes/${1:3}.c* | cut -d\  -f2- )
elif [ ${1::2} == "ex" ]; then
    # get all test configurations
    numconfig=$(grep -F //TESTARGS examples/ceed/$1.c* | wc -l)
    for ((i=0;i<${numconfig};++i)); do
      allargs+=("$(awk -v i="$i" '/\/\/TESTARGS/,/\n/{j++}j==i+1{print; exit}' examples/ceed/$1.c | cut -d\  -f2- )")
    done
else
    allargs='{ceed_resource}'
fi

printf "1..$[3*${#backends[@]}*${#allargs[@]}]\n";

tmpfiles="${output} ${output}.out ${output}.diff ${output}.err SESSION.NAME"
trap 'rm -f ${tmpfiles}' EXIT

# test configurations loop
for ((j=0;j<${#allargs[@]};++j)); do
args=${allargs[$j]}
printf "# TESTARGS: $args\n"

# backends loop
for ((i=0;i<${#backends[@]};++i)); do
    i0=$((3*$i+1+j*3*${#backends[@]})) # return code
    i1=$(($i0+1))  # stdout
    i2=$(($i0+2))  # stderr
    backend=${backends[$i]}

    # grep to skip multigrid test for OCCA
    #  This exception will be removed with the OCCA backend overhaul
    if [[ "$backend" = *"occa" && "$1" = "petsc-multigrid" ]] ; then
        printf "ok $i0 # SKIP - QFunction reuse not supported by $backend\n"
        printf "ok $i1 # SKIP - QFunction reuse not supported by $backend stdout\n"
        printf "ok $i2 # SKIP - QFunction reuse not supported by $backend stderr\n"
        continue
    fi

    # Navier-Stokes qfunctions use VLA; not currently supported in cuda/occa
    if [[ ( "$backend" = *gpu* || "$backend" = *occa ) && "$1" = ns-* ]]; then
        printf "ok $i0 # SKIP - No support for $backend\n"
        printf "ok $i1 # SKIP - No support for $backend stdout\n"
        printf "ok $i2 # SKIP - No support for $backend stderr\n"
        continue;
    fi

    # Run in subshell
    (build/$1 ${args/\{ceed_resource\}/$backend} || false) > ${output}.out 2> ${output}.err
    status=$?

    # grep to skip test if backend cannot handle resource
    if grep -F -q -e 'OCCA backend failed to use' ${output}.err; then
        printf "ok $i0 # SKIP - occa mode not supported $1 $backend\n"
        printf "ok $i1 # SKIP - occa mode not supported $1 $backend stdout\n"
        printf "ok $i2 # SKIP - occa mode not supported $1 $backend stderr\n"
        continue
    fi

    # grep to skip test if backend chooses to whitelist test
    if grep -F -q -e 'Backend does not implement' \
            ${output}.err ; then
        printf "ok $i0 # SKIP - not implemented $1 $backend\n"
        printf "ok $i1 # SKIP - not implemented $1 $backend stdout\n"
        printf "ok $i2 # SKIP - not implemented $1 $backend stderr\n"
        continue
    fi

    # grep to pass test t11* on error
    if grep -F -q -e 'access' ${output}.err \
            && [[ "$1" = "t11"* ]] ; then
        printf "ok $i0 PASS - expected failure $1 $backend\n"
        printf "ok $i1 PASS - expected failure $1 $backend stdout\n"
        printf "ok $i2 PASS - expected failure $1 $backend stderr\n"
        continue
    fi

    # grep to pass test t303 on error
    if grep -F -q -e 'vectors incompatible' ${output}.err \
            && [[ "$1" = "t303"* ]] ; then
        printf "ok $i0 PASS - expected failure $1 $backend\n"
        printf "ok $i1 PASS - expected failure $1 $backend stdout\n"
        printf "ok $i2 PASS - expected failure $1 $backend stderr\n"
        continue
    fi

    # grep to skip test if Device memory is not supported
    if grep -F -q -e 'Can only provide to HOST memory' \
            ${output}.err ; then
        printf "ok $i0 # SKIP - not supported $1 $backend\n"
        printf "ok $i1 # SKIP - not supported $1 $backend stdout\n"
        printf "ok $i2 # SKIP - not supported $1 $backend stderr\n"
        continue
    fi

    # grep to skip tests t41*, t540, ex1, and ex2 for OCCA
    #  This exception will be removed with the OCCA backend overhaul
    if grep -F -q -e 'OklPath' ${output}.err \
            && [[ "$1" = "t41"* || "$1" = "t540"* || "$1" = "ex"* ]] ; then
        printf "ok $i0 # SKIP - gallery not supported $1 $backend\n"
        printf "ok $i1 # SKIP - gallery not supported $1 $backend stdout\n"
        printf "ok $i2 # SKIP - gallery not supported $1 $backend stderr\n"
        continue
    fi

<<<<<<< HEAD
    # grep to skip multigrid test for OCCA
    #  This exception will be removed with the OCCA backend overhaul
    if [[ "$backend" = *"occa" ]] \
            && [[ "$1" = "petsc-multigrid" ]] ; then
        printf "ok $i0 # SKIP - QFunction reuse not supported by $backend\n"
        printf "ok $i1 # SKIP - QFunction reuse not supported by $backend stdout\n"
        printf "ok $i2 # SKIP - QFunction reuse not supported by $backend stderr\n"
        continue
    fi

    # grep to skip t204-7 for MAGMA (different layout used for E-vectors)
    if [[ "$backend" = *"magma" ]] \
            && [[ "$1" = "t20"[4-7]* ]] ; then
        printf "ok $i0 # SKIP - backend uses different E-vector layout $1 $backend\n"
        printf "ok $i1 # SKIP - backend uses different E-vector layout $1 $backend stdout\n"
        printf "ok $i2 # SKIP - backend uses different E-vector layout $1 $backend stderr\n"
        continue
    fi

=======
>>>>>>> a61db904
    if [ $status -eq 0 ]; then
        printf "ok $i0 $1 $backend\n"
    else
        printf "not ok $i0 $1 $backend\n"
    fi

    # stdout
    if [ -f tests/output/$1.out ]; then
        if diff -u tests/output/$1.out ${output}.out > ${output}.diff; then
            printf "ok $i1 $1 $backend stdout\n"
        else
            printf "not ok $i1 $1 $backend stdout\n"
            while read line; do
                printf "# ${line}\n"
            done < ${output}.diff
        fi
    elif [ -s ${output}.out ]; then
        printf "not ok $i1 $1 $backend stdout\n"
        while read line; do
            printf "# + ${line}\n"
        done < ${output}.out
    else
        printf "ok $i1 $1 $backend stdout\n"
    fi

    # stderr
    if [ -s ${output}.err ]; then
        printf "not ok $i2 $1 $backend stderr\n"
        while read line; do
            printf "# +${line}\n"
        done < ${output}.err
    else
        printf "ok $i2 $1 $backend stderr\n"
    fi
done # backend loop
done # test configuration loop<|MERGE_RESOLUTION|>--- conflicted
+++ resolved
@@ -130,7 +130,6 @@
         continue
     fi
 
-<<<<<<< HEAD
     # grep to skip multigrid test for OCCA
     #  This exception will be removed with the OCCA backend overhaul
     if [[ "$backend" = *"occa" ]] \
@@ -150,8 +149,6 @@
         continue
     fi
 
-=======
->>>>>>> a61db904
     if [ $status -eq 0 ]; then
         printf "ok $i0 $1 $backend\n"
     else
