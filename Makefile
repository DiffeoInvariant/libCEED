--- conflicted
+++ resolved
@@ -81,13 +81,11 @@
 $(OBJDIR)/%.o : $(pwd)/%.c | $$(@D)/.DIR;$(output)
 	$(CC) $(CPPFLAGS) $(CFLAGS) -c -o $@ $^
 
-<<<<<<< HEAD
 $(OBJDIR)/%.o : $(pwd)/occa/%.c $(pwd)/occa/ceed-occa.h | $$(@D)/.DIR;$(output)
 	$(CC) $(CPPFLAGS) $(CFLAGS) -c -o $@ $^
-=======
-$(OBJDIR)/% : tests/%.c | $$(@D)/.DIR
-	$(CC) $(CPPFLAGS) $(CFLAGS) $(LDFLAGS) -o $@ $^ $(LDLIBS)
->>>>>>> f80fd1f0
+
+#$(OBJDIR)/% : tests/%.c | $$(@D)/.DIR
+#	$(CC) $(CPPFLAGS) $(CFLAGS) $(LDFLAGS) -o $@ $^ $(LDLIBS)
 
 $(OBJDIR)/%.o : $(pwd)/tests/%.c | $$(@D)/.DIR;$(output)
 	$(CC) $(CPPFLAGS) $(CFLAGS) -c -o $@ $<
